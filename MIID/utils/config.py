# The MIT License (MIT)
# Copyright © 2023 Yuma Rao
# Copyright © 2023 Opentensor Foundation
# TODO(developer): YANEZ - MIID Team
# Copyright © 2025 YANEZ

# Permission is hereby granted, free of charge, to any person obtaining a copy of this software and associated
# documentation files (the "Software"), to deal in the Software without restriction, including without limitation
# the rights to use, copy, modify, merge, publish, distribute, sublicense, and/or sell copies of the Software,
# and to permit persons to whom the Software is furnished to do so, subject to the following conditions:

# The above copyright notice and this permission notice shall be included in all copies or substantial portions of
# the Software.

# THE SOFTWARE IS PROVIDED "AS IS", WITHOUT WARRANTY OF ANY KIND, EXPRESS OR IMPLIED, INCLUDING BUT NOT LIMITED TO
# THE WARRANTIES OF MERCHANTABILITY, FITNESS FOR A PARTICULAR PURPOSE AND NONINFRINGEMENT. IN NO EVENT SHALL
# THE AUTHORS OR COPYRIGHT HOLDERS BE LIABLE FOR ANY CLAIM, DAMAGES OR OTHER LIABILITY, WHETHER IN AN ACTION
# OF CONTRACT, TORT OR OTHERWISE, ARISING FROM, OUT OF OR IN CONNECTION WITH THE SOFTWARE OR THE USE OR OTHER
# DEALINGS IN THE SOFTWARE.

import os
import subprocess
import argparse
import bittensor as bt
from .logging import setup_events_logger


def is_cuda_available():
    try:
        output = subprocess.check_output(
            ["nvidia-smi", "-L"], stderr=subprocess.STDOUT
        )
        if "NVIDIA" in output.decode("utf-8"):
            return "cuda"
    except Exception:
        pass
    try:
        output = subprocess.check_output(["nvcc", "--version"]).decode("utf-8")
        if "release" in output:
            return "cuda"
    except Exception:
        pass
    return "cpu"


def check_config(cls, config: "bt.Config"):
    r"""Checks/validates the config namespace object."""
    bt.logging.check_config(config)

    full_path = os.path.expanduser(
        "{}/{}/{}/netuid{}/{}".format(
            config.logging.logging_dir,  # TODO: change from ~/.bittensor/miners to ~/.bittensor/neurons
            config.wallet.name,
            config.wallet.hotkey,
            config.netuid,
            config.neuron.name,
        )
    )
    print("full path:", full_path)
    config.neuron.full_path = os.path.expanduser(full_path)
    if not os.path.exists(config.neuron.full_path):
        os.makedirs(config.neuron.full_path, exist_ok=True)

    if not config.neuron.dont_save_events:
        # Add custom event logger for the events.
        events_logger = setup_events_logger(
            config.neuron.full_path, config.neuron.events_retention_size
        )
        bt.logging.register_primary_logger(events_logger.name)


def add_args(cls, parser):
    """
    Adds relevant arguments to the parser for operation.
    """

    parser.add_argument("--netuid", type=int, help="Subnet netuid", default=1)

    parser.add_argument(
        "--neuron.device",
        type=str,
        help="Device to run on.",
        default=is_cuda_available(),
    )

    parser.add_argument(
        "--neuron.epoch_length",
        type=int,
        help="The default epoch length (how often we set weights, measured in 12 second blocks).",
        default=360,## MIID: 360 blocks = 4320 seconds = 72 minutes
    )

    parser.add_argument(
        "--mock",
        action="store_true",
        help="Mock neuron and all network components.",
        default=False,
    )

    parser.add_argument(
        "--neuron.events_retention_size",
        type=str,
        help="Events retention size.",
        default=2 * 1024 * 1024 * 1024,  # 2 GB
    )

    parser.add_argument(
        "--neuron.dont_save_events",
        action="store_true",
        help="If set, we dont save events to a log file.",
        default=False,
    )

    parser.add_argument(
        "--wandb.off",
        action="store_true",
        help="Turn off wandb.",
        default=False,
    )

    parser.add_argument(
        "--wandb.offline",
        action="store_true",
        help="Runs wandb in offline mode.",
        default=False,
    )

    parser.add_argument(
        "--wandb.notes",
        type=str,
        help="Notes to add to the wandb run.",
        default="",
    )


def add_miner_args(cls, parser):
    """Add miner specific arguments to the parser."""

    parser.add_argument(
        "--neuron.name",
        type=str,
        help="Trials for this neuron go in neuron.root / (wallet_cold - wallet_hot) / neuron.name. ",
        default="miner",
    )

    parser.add_argument(
        "--neuron.model_name",
        type=str,
        help="The Ollama model to use (default: tinyllama:latest)",
        default="tinyllama:latest",
    )

    parser.add_argument(
        "--neuron.ollama_url",
        type=str,
        help="Url to ollama",
        default="http://127.0.0.1:11434",
    )

    parser.add_argument(
        "--neuron.ollama_request_timeout",
        type=int,
        help="Timeout for the Ollama request in seconds.",
        default=60,
    )

    parser.add_argument(
        "--blacklist.force_validator_permit",
        action="store_true",
        help="If set, we will force incoming requests to have a permit.",
        default=False,
    )

    parser.add_argument(
        "--blacklist.allow_non_registered",
        action="store_true",
        help="If set, miners will accept queries from non registered entities. (Dangerous!)",
        default=False,
    )

    parser.add_argument(
        "--wandb.project_name",
        type=str,
        default="template-miners",
        help="Wandb project to log to.",
    )

    parser.add_argument(
        "--wandb.entity",
        type=str,
        default="opentensor-dev",
        help="Wandb entity to log to.",
    )


def add_validator_args(cls, parser):
    """Add validator specific arguments to the parser."""

    parser.add_argument(
        "--neuron.name",
        type=str,
        help="Trials for this neuron go in neuron.root / (wallet_cold - wallet_hot) / neuron.name. ",
        default="validator",
    )

    parser.add_argument(
        "--neuron.timeout",
        type=float,
        help="The timeout for each forward call in seconds.",
        default=360,
    )

    parser.add_argument(
        "--neuron.num_concurrent_forwards",
        type=int,
        help="The number of concurrent forwards running at any time.",
        default=1,
    )

    parser.add_argument(
        "--neuron.use_default_query",
        action="store_true",
        help="If set, use the default query template.",
        default=False,
    )
    parser.add_argument(
        "--neuron.sample_size",
        type=int,
        help="The number of miners to query in a single step.",
        default=100,# MIID: 50 miners we want to query in a single step change to 100
    )

    parser.add_argument(
        "--neuron.batch_size",
        type=int,
        help="The number of miners to query in a single batch.",
        default=10, # MIID: 5 miners we want to query in a single batch change to 10
    )

    parser.add_argument(
        "--neuron.disable_set_weights",
        action="store_true",
        help="Disables setting weights.",
        default=False,
    )

    parser.add_argument(
        "--neuron.moving_average_alpha",
        type=float,
        help="Moving average alpha parameter, how much to add of the new observation.",
        default=0.1,
    )

    parser.add_argument(
        "--neuron.axon_off",
        "--axon_off",
        action="store_true",
        # Note: the validator needs to serve an Axon with their IP or they may
        #   be blacklisted by the firewall of serving peers on the network.
        help="Set this flag to not attempt to serve an Axon.",
        default=False,
    )

    parser.add_argument(
        "--neuron.vpermit_tao_limit",
        type=int,
        help="The maximum number of TAO allowed to query a validator with a vpermit.",
        default=40960,
    )

    parser.add_argument(
        "--wandb.project_name",
        type=str,
        help="The name of the project where you are sending the new run.",
<<<<<<< HEAD
        #default="MIID"  # for project_name
        default="subnet322-test"
=======
        default="subnet322-test"  # for project_name MIID for mainnet and subnet322-test for testnet
>>>>>>> 7fe47614
    )
    parser.add_argument(
        "--seed_names.sample_size",
        type=int,
        help="The number of seed names to generate for each validation round.",
        default=15,
    )
    parser.add_argument(
        "--wandb.entity",
        type=str,
        help="The name of the project where you are sending the new run.",
        default="MIID-dev-test" # MIID: change to MIID-dev-test
    )
    parser.add_argument(
        "--wandb.max_run_steps",
        type=int,
        help="The maximum number of steps per wandb run before creating a new run.",
        default=1
    )
    parser.add_argument(
        "--wandb.disable",
        action="store_true",
        help="Disable wandb logging entirely. Useful for debugging or when wandb is unavailable.",
        default=False,
    )
    parser.add_argument(
            "--neuron.ollama_url",
            type=str,
            help="Url to ollama",
            default="http://127.0.0.1:11434",
        )
    parser.add_argument(
            "--neuron.ollama_model_name",
            type=str,
            help="Model name to use with ollama",
            default="llama3.1:latest",
        )
    parser.add_argument(
        "--neuron.ollama_request_timeout",
        type=int,
        help="Timeout for the Ollama request in seconds.",
        default=90, # MIID: 60 seconds is the default timeout to wait for a response from the Ollama server change to 90 seconds
    )


def config(cls):
    """
    Returns the configuration object specific to this miner or validator after adding relevant arguments.
    """
    parser = argparse.ArgumentParser()
    bt.wallet.add_args(parser)
    bt.subtensor.add_args(parser)
    bt.logging.add_args(parser)
    bt.axon.add_args(parser)
    cls.add_args(parser)
    return bt.config(parser)<|MERGE_RESOLUTION|>--- conflicted
+++ resolved
@@ -272,12 +272,7 @@
         "--wandb.project_name",
         type=str,
         help="The name of the project where you are sending the new run.",
-<<<<<<< HEAD
-        #default="MIID"  # for project_name
-        default="subnet322-test"
-=======
         default="subnet322-test"  # for project_name MIID for mainnet and subnet322-test for testnet
->>>>>>> 7fe47614
     )
     parser.add_argument(
         "--seed_names.sample_size",
